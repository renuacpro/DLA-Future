--- conflicted
+++ resolved
@@ -38,11 +38,7 @@
     conflicts("umpire@6:")
 
     depends_on("pika cxxstd=17 +mpi")
-<<<<<<< HEAD
-    depends_on("pika@main")
-=======
     depends_on("pika@0.3.0")
->>>>>>> 82047e95
     depends_on("pika +cuda", when="+cuda")
 
     depends_on("pika build_type=Debug", when="build_type=Debug")
