--- conflicted
+++ resolved
@@ -106,11 +106,7 @@
 /// when_all sender of the lifted senders.
 template <Backend B, typename F, typename... Ts>
 [[nodiscard]] decltype(auto) transformLift(const Policy<B> policy, F&& f, Ts&&... ts) {
-<<<<<<< HEAD
   return transform(policy, std::forward<F>(f), internal::whenAllLift(std::forward<Ts>(ts)...));
-=======
-  return transform<B>(policy, std::forward<F>(f), whenAllLift(std::forward<Ts>(ts)...));
->>>>>>> 33eaf653
 }
 
 /// Fire-and-forget transform. This submits the work and returns void. First
