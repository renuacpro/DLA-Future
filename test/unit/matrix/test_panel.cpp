//
// Distributed Linear Algebra with Future (DLAF)
//
// Copyright (c) 2018-2022, ETH Zurich
// All rights reserved.
//
// Please, refer to the LICENSE file in the root directory.
// SPDX-License-Identifier: BSD-3-Clause
//

#include "dlaf/common/index2d.h"
#include "dlaf/matrix/distribution.h"
#include "dlaf/matrix/index.h"
#include "dlaf/matrix/panel.h"

#include <vector>

#include <gtest/gtest.h>
#include <pika/unwrap.hpp>

#include "dlaf/common/range2d.h"
#include "dlaf/communication/communicator.h"
#include "dlaf/communication/communicator_grid.h"
#include "dlaf/communication/executor.h"
#include "dlaf/matrix/matrix.h"
#include "dlaf/sender/transform.h"
#include "dlaf/util_matrix.h"

#include "dlaf_test/comm_grids/grids_6_ranks.h"
#include "dlaf_test/matrix/util_matrix.h"
#include "dlaf_test/matrix/util_matrix_futures.h"
#include "dlaf_test/matrix/util_tile.h"
#include "dlaf_test/util_types.h"

using namespace dlaf;
using namespace dlaf::test;
using namespace dlaf::matrix;
using namespace dlaf::matrix::test;
using namespace dlaf::comm;

::testing::Environment* const comm_grids_env =
    ::testing::AddGlobalTestEnvironment(new CommunicatorGrid6RanksEnvironment);

template <typename Type>
struct PanelTest : public TestWithCommGrids {};

TYPED_TEST_SUITE(PanelTest, MatrixElementTypes);

// Helper for checking if current rank, along specific Axis, locally stores just an incomplete tile,
// i.e. a tile with a size < blocksize
template <Coord Axis>
bool doesThisRankOwnsJustIncomplete(const matrix::Distribution& dist) {
  // an empty matrix does not fall in this specific edge-case
  if (dist.nrTiles().isEmpty())
    return false;

  // look at the last tile along panel_axis dimension, and see if its size is full or not
  const GlobalTileIndex last_tile_axis(Axis, dist.nrTiles().get(Axis) - 1);
  const bool is_last_tile =
      dist.rankIndex().get(Axis) == dist.template rankGlobalTile<Axis>(last_tile_axis.get(Axis));
  return is_last_tile && dist.localNrTiles().get(Axis) == 1 &&
         dist.tileSize(last_tile_axis).get(Axis) != dist.blockSize().get(Axis);
}

struct config_t {
  const GlobalElementSize sz;
  const TileElementSize blocksz;
  const GlobalTileIndex offset = {0, 0};
};

std::vector<config_t> test_params{
    {{0, 0}, {3, 3}, {0, 0}},  // empty matrix
    {{8, 5}, {3, 3}, {0, 0}},
    {{26, 13}, {3, 3}, {1, 2}},
};

TYPED_TEST(PanelTest, AssignToConstRef) {
  using namespace dlaf;
  using pika::unwrapping;

  for (auto& comm_grid : this->commGrids()) {
    for (const auto& cfg : test_params) {
      const Distribution dist(cfg.sz, cfg.blocksz, comm_grid.size(), comm_grid.rank(), {0, 0});

      Panel<Coord::Col, TypeParam, dlaf::Device::CPU> panel(dist);
      Panel<Coord::Col, const TypeParam, dlaf::Device::CPU>& ref = panel;

      std::vector<LocalTileIndex> exp_indices(panel.iteratorLocal().begin(),
                                              panel.iteratorLocal().end());
      std::vector<LocalTileIndex> ref_indices(ref.iteratorLocal().begin(), ref.iteratorLocal().end());

      EXPECT_EQ(exp_indices, ref_indices);

      for (const auto& idx : exp_indices) {
        const auto& exp_tile = panel.read(idx).get();
        auto get_element_ptr = [&exp_tile](const TileElementIndex& index) {
          return exp_tile.ptr(index);
        };
        CHECK_TILE_PTR(get_element_ptr, ref.read(idx).get());
      }
    }
  }
}

template <class TypeParam, Coord panel_axis>
void testIterator(const config_t& cfg, const comm::CommunicatorGrid& comm_grid) {
  const Distribution dist(cfg.sz, cfg.blocksz, comm_grid.size(), comm_grid.rank(), {0, 0});

  Panel<panel_axis, TypeParam, dlaf::Device::CPU> panel(dist, cfg.offset);
  constexpr auto CT = decltype(panel)::coord;

  const auto offset_loc = dist.template nextLocalTileFromGlobalTile<CT>(cfg.offset.get<CT>());
  const auto exp_nrTiles = dist.localNrTiles().get<CT>();

  std::vector<LocalTileIndex> exp_indices;
  exp_indices.reserve(static_cast<size_t>(exp_nrTiles));
  for (auto index = offset_loc; index < exp_nrTiles; ++index)
    exp_indices.emplace_back(CT, index, 0);

  std::vector<LocalTileIndex> indices(panel.iteratorLocal().begin(), panel.iteratorLocal().end());

  EXPECT_EQ(exp_indices, indices);
}

TYPED_TEST(PanelTest, IteratorCol) {
  for (auto& comm_grid : this->commGrids())
    for (const auto& cfg : test_params)
      testIterator<TypeParam, Coord::Col>(cfg, comm_grid);
}

TYPED_TEST(PanelTest, IteratorRow) {
  for (auto& comm_grid : this->commGrids())
    for (const auto& cfg : test_params)
      testIterator<TypeParam, Coord::Row>(cfg, comm_grid);
}

template <class TypeParam, Coord panel_axis>
void testAccess(const config_t& cfg, const comm::CommunicatorGrid comm_grid) {
  using TypeUtil = TypeUtilities<TypeParam>;
  using pika::unwrapping;

  const Distribution dist(cfg.sz, cfg.blocksz, comm_grid.size(), comm_grid.rank(), {0, 0});

<<<<<<< HEAD
  using PanelType = Panel<panel_axis, TypeParam, dlaf::Device::CPU>;
  PanelType panel(dist, cfg.offset);
  constexpr Coord coord1D = decltype(panel)::CoordType;
=======
  Panel<panel_axis, TypeParam, dlaf::Device::CPU> panel(dist, cfg.offset);
  constexpr Coord coord = decltype(panel)::coord;
>>>>>>> 347cdda8

  // rw-access
  for (const auto& idx : panel.iteratorLocal()) {
    panel(idx).then(unwrapping(
        [idx](auto&& tile) { matrix::test::set(tile, TypeUtil::element(idx.get(coord), 26)); }));
  }

  // ro-access
  for (const auto& idx : panel.iteratorLocal())
<<<<<<< HEAD
    CHECK_MATRIX_EQ(TypeUtil::element(idx.get(coord1D), 26), panel.read(idx).get());

  // Repeat the same test with sender adaptors

  // Sender adaptors
  // rw-access
  for (const auto& idx : panel.iteratorLocal()) {
    dlaf::internal::transformDetach(
        dlaf::internal::Policy<dlaf::Backend::MC>(),
        [idx](typename PanelType::TileType&& tile) {
          matrix::test::set(tile, TypeUtil::element(idx.get(coord1D), 42));
        },
        panel.readwrite_sender(idx));
  }

  // ro-access
  for (const auto& idx : panel.iteratorLocal())
    CHECK_MATRIX_EQ(TypeUtil::element(idx.get(coord1D), 42),
                    pika::execution::experimental::sync_wait(panel.read_sender(idx)).get());
=======
    CHECK_MATRIX_EQ(TypeUtil::element(idx.get(coord), 26), panel.read(idx).get());
>>>>>>> 347cdda8
}

TYPED_TEST(PanelTest, AccessTileCol) {
  for (auto& comm_grid : this->commGrids())
    for (const auto& cfg : test_params)
      testAccess<TypeParam, Coord::Col>(cfg, comm_grid);
}

TYPED_TEST(PanelTest, AccessTileRow) {
  for (auto& comm_grid : this->commGrids())
    for (const auto& cfg : test_params)
      testAccess<TypeParam, Coord::Row>(cfg, comm_grid);
}

template <class TypeParam, Coord panel_axis>
void testExternalTile(const config_t& cfg, const comm::CommunicatorGrid comm_grid) {
  using TypeUtil = TypeUtilities<TypeParam>;
  using pika::unwrapping;

  constexpr Coord coord = orthogonal(panel_axis);

  using MatrixType = Matrix<TypeParam, dlaf::Device::CPU>;
  MatrixType matrix(cfg.sz, cfg.blocksz, comm_grid);
  const auto& dist = matrix.distribution();

  matrix::test::set(matrix, [](const auto& index) { return TypeUtil::element(index.get(coord), 26); });

  Panel<panel_axis, TypeParam, dlaf::Device::CPU> panel(dist, cfg.offset);
  static_assert(coord == decltype(panel)::coord, "coord types mismatch");

  // if locally there are just incomplete tiles, skip the test (not worth it)
  if (doesThisRankOwnsJustIncomplete<panel_axis>(dist))
    return;

  // if there is no local tiles...cannot test external tiles
  if (dist.localNrTiles().isEmpty())
    return;

  // Note:
  // - Even indexed tiles in panel, odd indexed linked to the matrix first column
  // - Even indexed, i.e. the one using panel memory, are set to a different value
  for (const auto& idx : panel.iteratorLocal()) {
    if (idx.row() % 2 == 0)
      panel(idx).then(unwrapping(
          [idx](auto&& tile) { matrix::test::set(tile, TypeUtil::element(-idx.get(coord), 13)); }));
    else
      panel.setTile(idx, matrix.read(idx));
  }

  // Check that the values are correct, both for internal and externally linked tiles
  for (const auto& idx : panel.iteratorLocal()) {
    if (idx.row() % 2 == 0)
      CHECK_TILE_EQ(TypeUtil::element(-idx.get(coord), 13), panel.read(idx).get());
    else
      CHECK_TILE_EQ(matrix.read(idx).get(), panel.read(idx).get());
  }

  // Reset external tiles links
  panel.reset();

  // Invert the "logic" of external tiles: even are linked to matrix, odd are in-panel
  for (const auto& idx : panel.iteratorLocal()) {
    if (idx.row() % 2 == 1)
      panel(idx).then(unwrapping(
          [idx](auto&& tile) { matrix::test::set(tile, TypeUtil::element(-idx.get(coord), 5)); }));
    else
      panel.setTile(idx, matrix.read(idx));
  }

  for (const auto& idx : panel.iteratorLocal()) {
    if (idx.row() % 2 == 1)
      CHECK_TILE_EQ(TypeUtil::element(-idx.get(coord), 5), panel.read(idx).get());
    else
      CHECK_TILE_EQ(matrix.read(idx).get(), panel.read(idx).get());
  }
}

template <class TypeParam, Coord panel_axis>
void testExternalTileWithSenders(const config_t& cfg, const comm::CommunicatorGrid comm_grid) {
  using TypeUtil = TypeUtilities<TypeParam>;
  using dlaf::internal::transformDetach;
  using dlaf::internal::Policy;
  using pika::execution::experimental::sync_wait;
  using pika::unwrapping;

  constexpr Coord coord1D = orthogonal(panel_axis);

  using MatrixType = Matrix<TypeParam, dlaf::Device::CPU>;
  using TileType = typename MatrixType::TileType;
  MatrixType matrix(cfg.sz, cfg.blocksz, comm_grid);
  const auto& dist = matrix.distribution();
  const Policy<Backend::MC> policy{};

  matrix::test::set(matrix, [](const auto& index) { return TypeUtil::element(index.get(coord1D), 26); });

  Panel<panel_axis, TypeParam, dlaf::Device::CPU> panel(dist, cfg.offset);
  static_assert(coord1D == decltype(panel)::CoordType, "coord types mismatch");

  // if locally there are just incomplete tiles, skip the test (not worth it)
  if (doesThisRankOwnsJustIncomplete<panel_axis>(dist))
    return;

  // if there is no local tiles...cannot test external tiles
  if (dist.localNrTiles().isEmpty())
    return;

  // Note:
  // - Even indexed tiles in panel, odd indexed linked to the matrix first column
  // - Even indexed, i.e. the one using panel memory, are set to a different value
  for (const auto& idx : panel.iteratorLocal()) {
    if (idx.row() % 2 == 0)
      panel.readwrite_sender(idx) | transformDetach(policy, [idx](TileType&& tile) {
        matrix::test::set(tile, TypeUtil::element(-idx.get(coord1D), 13));
      });
    else
      panel.setTile(idx, matrix.read(idx));
  }

  // Check that the values are correct, both for internal and externally linked tiles
  for (const auto& idx : panel.iteratorLocal()) {
    if (idx.row() % 2 == 0)
      CHECK_TILE_EQ(TypeUtil::element(-idx.get(coord1D), 13), sync_wait(panel.read_sender(idx)).get());
    else
      CHECK_TILE_EQ(sync_wait(matrix.read_sender(idx)).get(), sync_wait(panel.read_sender(idx)).get());
  }

  // Reset external tiles links
  panel.reset();

  // Invert the "logic" of external tiles: even are linked to matrix, odd are in-panel
  for (const auto& idx : panel.iteratorLocal()) {
    if (idx.row() % 2 == 1)
      panel.readwrite_sender(idx) | transformDetach(policy, [idx](TileType&& tile) {
        matrix::test::set(tile, TypeUtil::element(-idx.get(coord1D), 5));
      });
    else
      panel.setTile(idx, matrix.read(idx));
  }

  for (const auto& idx : panel.iteratorLocal()) {
    if (idx.row() % 2 == 1)
      CHECK_TILE_EQ(TypeUtil::element(-idx.get(coord1D), 5), sync_wait(panel.read_sender(idx)).get());
    else
      CHECK_TILE_EQ(sync_wait(matrix.read_sender(idx)).get(), sync_wait(panel.read_sender(idx)).get());
  }
}

TYPED_TEST(PanelTest, ExternalTilesCol) {
  for (auto& comm_grid : this->commGrids())
    for (const auto& cfg : test_params)
      testExternalTile<TypeParam, Coord::Col>(cfg, comm_grid);
}

TYPED_TEST(PanelTest, ExternalTilesRow) {
  for (auto& comm_grid : this->commGrids())
    for (const auto& cfg : test_params)
      testExternalTile<TypeParam, Coord::Row>(cfg, comm_grid);
}

TYPED_TEST(PanelTest, ExternalTilesColWithSenders) {
  for (auto& comm_grid : this->commGrids())
    for (const auto& cfg : test_params)
      testExternalTileWithSenders<TypeParam, Coord::Col>(cfg, comm_grid);
}

TYPED_TEST(PanelTest, ExternalTilesRowWithSenders) {
  for (auto& comm_grid : this->commGrids())
    for (const auto& cfg : test_params)
      testExternalTileWithSenders<TypeParam, Coord::Row>(cfg, comm_grid);
}

template <class TypeParam, Coord panel_axis>
void testShrink(const config_t& cfg, const comm::CommunicatorGrid& comm_grid) {
  constexpr Coord coord = orthogonal(panel_axis);

  Matrix<TypeParam, dlaf::Device::CPU> matrix(cfg.sz, cfg.blocksz, comm_grid);
  const auto& dist = matrix.distribution();
  const SizeType bs = dist.blockSize().get(coord);

  Panel<panel_axis, TypeParam, dlaf::Device::CPU> panel(dist, cfg.offset);
  static_assert(coord == decltype(panel)::coord, "coord types mismatch");
  EXPECT_EQ(cfg.offset.get<coord>() * bs, panel.offsetElement());

  // if locally there are just incomplete tiles, skip the test (not worth it)
  if (doesThisRankOwnsJustIncomplete<panel_axis>(dist))
    return;

  // if there is no local tiles...there is nothing to check
  if (dist.localNrTiles().isEmpty())
    return;

  auto setTile = [](const auto& tile, TypeParam value) noexcept {
    tile::internal::laset(blas::Uplo::General, value, value, tile);
  };

  auto setAndCheck = [=, &matrix, &panel](std::string msg, SizeType head_loc, SizeType tail_loc) {
    const auto message = ::testing::Message()
                         << msg << " head_loc:" << head_loc << " tail_loc:" << tail_loc;

    EXPECT_EQ(tail_loc - head_loc,
              std::distance(panel.iteratorLocal().begin(), panel.iteratorLocal().end()));

    SizeType counter = 0;
    for (SizeType k = head_loc; k < tail_loc; ++k) {
<<<<<<< HEAD
      const LocalTileIndex idx(coord1D, k);
      dlaf::internal::transformLiftDetach(dlaf::internal::Policy<Backend::MC>(), setTile,
                                          panel.readwrite_sender(idx), counter++);
=======
      const LocalTileIndex idx(coord, k);
      pika::dataflow(pika::unwrapping(setTile), panel(idx), counter++);
>>>>>>> 347cdda8
      const auto& tile = panel.read(idx).get();
      SCOPED_TRACE(message);
      EXPECT_EQ(tile.size(), matrix.read(idx).get().size());
    }

    counter = 0;
    for (const auto& idx : panel.iteratorLocal()) {
      SCOPED_TRACE(message);
      CHECK_TILE_EQ(fixedValueTile(counter++), panel.read(idx).get());
      const auto& tile = panel.read(idx).get();
      EXPECT_EQ(tile.size(), matrix.read(idx).get().size());
    }
  };

  // Shrink from head
  for (SizeType head = cfg.offset.get<coord>(); head <= dist.nrTiles().get(coord); ++head) {
    panel.setRangeStart(GlobalTileIndex(coord, head));
    EXPECT_EQ(head * bs, panel.offsetElement());

    const auto head_loc = dist.template nextLocalTileFromGlobalTile<coord>(head);
    const auto tail_loc = dist.localNrTiles().get(coord);

    setAndCheck("head", head_loc, tail_loc);

    panel.reset();
  }

  // Shrink from tail
  for (SizeType tail = dist.nrTiles().get(coord); cfg.offset.get<coord>() <= tail; --tail) {
    panel.setRangeStart(cfg.offset);
    panel.setRangeEnd(GlobalTileIndex(coord, tail));
    EXPECT_EQ(cfg.offset.get<coord>() * bs, panel.offsetElement());

    const auto head_loc = dist.template nextLocalTileFromGlobalTile<coord>(cfg.offset.get<coord>());
    const auto tail_loc = dist.template nextLocalTileFromGlobalTile<coord>(tail);

    setAndCheck("tail", head_loc, tail_loc);

    panel.reset();
  }

  // Shrink from both ends
  for (SizeType head = cfg.offset.get<coord>(), tail = dist.nrTiles().get(coord); head <= tail;
       ++head, --tail) {
    panel.setRange(GlobalTileIndex(coord, head), GlobalTileIndex(coord, tail));
    EXPECT_EQ(head * bs, panel.offsetElement());

    const auto head_loc = dist.template nextLocalTileFromGlobalTile<coord>(head);
    const auto tail_loc = dist.template nextLocalTileFromGlobalTile<coord>(tail);

    setAndCheck("both ends", head_loc, tail_loc);

    panel.reset();
  }
}

TYPED_TEST(PanelTest, ShrinkCol) {
  for (auto& comm_grid : this->commGrids())
    for (const auto& cfg : test_params)
      testShrink<TypeParam, Coord::Col>(cfg, comm_grid);
}

TYPED_TEST(PanelTest, ShrinkRow) {
  for (auto& comm_grid : this->commGrids())
    for (const auto& cfg : test_params)
      testShrink<TypeParam, Coord::Row>(cfg, comm_grid);
}

// For a col panel dim is the panel width.
// For a row panel dim is the panel height.
template <Coord panel_axis, class T, Device D>
void checkPanelTileSize(SizeType dim, Panel<panel_axis, T, D>& panel) {
  constexpr auto coord = std::decay_t<decltype(panel)>::coord;
  const Distribution& dist = panel.parentDistribution();
  for (SizeType i = panel.rangeStartLocal(); i < panel.rangeEndLocal(); ++i) {
    // Define the correct tile_size
    auto dim_perp = dist.blockSize().get<coord>();
    if (dist.globalTileFromLocalTile<coord>(i) == dist.nrTiles().get<coord>() - 1)
      dim_perp = dist.size().get<coord>() % dist.blockSize().get<coord>();
    const auto tile_size = [](auto dim, auto dim_perp) {
      return TileElementSize(panel_axis, dim, dim_perp);
    }(dim, dim_perp);

    EXPECT_EQ(tile_size, panel(LocalTileIndex{coord, i}).get().size());
    EXPECT_EQ(tile_size, panel.read(LocalTileIndex{coord, i}).get().size());
  }
}

TYPED_TEST(PanelTest, SetWidth) {
  for (auto& comm_grid : this->commGrids()) {
    const config_t cfg = {{26, 13}, {4, 5}, {0, 0}};

    Distribution dist(cfg.sz, cfg.blocksz, comm_grid.size(), comm_grid.rank(), {0, 0});
    Panel<Coord::Col, TypeParam, dlaf::Device::CPU> panel(dist, cfg.offset);

    const auto default_dim = cfg.blocksz.cols();

    EXPECT_EQ(default_dim, panel.getWidth());
    checkPanelTileSize(default_dim, panel);
    // Check twice as size shouldn't change
    checkPanelTileSize(default_dim, panel);
    for (const auto dim : {default_dim / 2, default_dim}) {
      panel.reset();
      panel.setWidth(dim);
      EXPECT_EQ(dim, panel.getWidth());
      checkPanelTileSize(dim, panel);
      // Check twice as size shouldn't change
      checkPanelTileSize(dim, panel);
    }
    panel.reset();
    EXPECT_EQ(default_dim, panel.getWidth());
    checkPanelTileSize(default_dim, panel);
    // Check twice as size shouldn't change
    checkPanelTileSize(default_dim, panel);
  }
}

TYPED_TEST(PanelTest, SetHeight) {
  for (auto& comm_grid : this->commGrids()) {
    config_t cfg = {{26, 13}, {4, 5}, {0, 0}};

    Distribution dist(cfg.sz, cfg.blocksz, comm_grid.size(), comm_grid.rank(), {0, 0});
    Panel<Coord::Row, TypeParam, dlaf::Device::CPU> panel(dist, cfg.offset);

    const auto default_dim = cfg.blocksz.rows();

    EXPECT_EQ(default_dim, panel.getHeight());
    checkPanelTileSize(default_dim, panel);
    // Check twice as size shouldn't change
    checkPanelTileSize(default_dim, panel);
    for (const auto dim : {default_dim / 2, default_dim}) {
      panel.reset();
      panel.setHeight(dim);
      EXPECT_EQ(dim, panel.getHeight());
      checkPanelTileSize(dim, panel);
      // Check twice as size shouldn't change
      checkPanelTileSize(dim, panel);
    }
    panel.reset();
    EXPECT_EQ(default_dim, panel.getHeight());
    checkPanelTileSize(default_dim, panel);
    // Check twice as size shouldn't change
    checkPanelTileSize(default_dim, panel);
  }
}

template <class T, Coord Axis>
void testOffsetTileUnaligned(const GlobalElementSize size, const TileElementSize blocksize,
                             const comm::CommunicatorGrid& comm_grid) {
  const Distribution dist(size, blocksize, comm_grid.size(), comm_grid.rank(), {0, 0});

  Panel<Axis, T, dlaf::Device::CPU> panel(dist);
  constexpr auto coord = Panel<Axis, T, Device::CPU>::coord;

  const SizeType size_axis = std::min(blocksize.get<Axis>(), size.get<Axis>());
  const GlobalElementSize panel_size(coord, size.get<coord>(), size_axis);

  // use each row of the matrix as offset
  for (SizeType offset_index = 0; offset_index < panel_size.get(coord); ++offset_index) {
    const GlobalElementIndex offset_e(coord, offset_index);
    const SizeType offset = dist.globalTileFromGlobalElement<coord>(offset_e.get<coord>());

    panel.setRangeStart(offset_e);
    EXPECT_EQ(offset_e.get<coord>(), panel.offsetElement());

    for (const LocalTileIndex& i : panel.iteratorLocal()) {
      const TileElementSize expected_size = [&]() {
        // Note:  globalTile used with GlobalElementIndex is preferred over the one with LocalTileIndex,
        //        because the former one does not implicitly target anything local, that would otherwise
        //        be problematic in case of ranks that do not have any part of the matrix locally.
        const GlobalTileIndex i_global(coord, dist.globalTileFromLocalTile<coord>(i.get<coord>()));

        const TileElementSize full_size = dist.tileSize(i_global);

        // just first global tile may have offset, others are full size, compatibly with matrix size
        if (i_global.get<coord>() != offset)
          return full_size;

        // by computing the offseted size with repsect to the acutal tile size, it also checks the
        // edge case where a panel has a single tile, both offseted and "incomplete"
        const SizeType sub_offset = dist.tileElementFromGlobalElement<coord>(offset_e.get<coord>());
        return TileElementSize(coord, full_size.get<coord>() - sub_offset, size_axis);
      }();

      EXPECT_EQ(expected_size, panel.read(i).get().size());
      EXPECT_EQ(expected_size, panel(i).get().size());
    }

    panel.reset();
  }
}

TYPED_TEST(PanelTest, OffsetTileUnalignedRow) {
  for (auto& comm_grid : this->commGrids())
    for (const auto& [size, blocksize, offset] : test_params)
      testOffsetTileUnaligned<TypeParam, Coord::Row>(size, blocksize, comm_grid);
}

TYPED_TEST(PanelTest, OffsetTileUnalignedCol) {
  for (auto& comm_grid : this->commGrids())
    for (const auto& [size, blocksize, offset] : test_params)
      testOffsetTileUnaligned<TypeParam, Coord::Col>(size, blocksize, comm_grid);
}<|MERGE_RESOLUTION|>--- conflicted
+++ resolved
@@ -141,14 +141,9 @@
 
   const Distribution dist(cfg.sz, cfg.blocksz, comm_grid.size(), comm_grid.rank(), {0, 0});
 
-<<<<<<< HEAD
   using PanelType = Panel<panel_axis, TypeParam, dlaf::Device::CPU>;
   PanelType panel(dist, cfg.offset);
-  constexpr Coord coord1D = decltype(panel)::CoordType;
-=======
-  Panel<panel_axis, TypeParam, dlaf::Device::CPU> panel(dist, cfg.offset);
-  constexpr Coord coord = decltype(panel)::coord;
->>>>>>> 347cdda8
+  constexpr Coord coord = PanelType::coord;
 
   // rw-access
   for (const auto& idx : panel.iteratorLocal()) {
@@ -158,8 +153,7 @@
 
   // ro-access
   for (const auto& idx : panel.iteratorLocal())
-<<<<<<< HEAD
-    CHECK_MATRIX_EQ(TypeUtil::element(idx.get(coord1D), 26), panel.read(idx).get());
+    CHECK_MATRIX_EQ(TypeUtil::element(idx.get(coord), 26), panel.read(idx).get());
 
   // Repeat the same test with sender adaptors
 
@@ -169,18 +163,15 @@
     dlaf::internal::transformDetach(
         dlaf::internal::Policy<dlaf::Backend::MC>(),
         [idx](typename PanelType::TileType&& tile) {
-          matrix::test::set(tile, TypeUtil::element(idx.get(coord1D), 42));
+          matrix::test::set(tile, TypeUtil::element(idx.get(coord), 42));
         },
         panel.readwrite_sender(idx));
   }
 
   // ro-access
   for (const auto& idx : panel.iteratorLocal())
-    CHECK_MATRIX_EQ(TypeUtil::element(idx.get(coord1D), 42),
+    CHECK_MATRIX_EQ(TypeUtil::element(idx.get(coord), 42),
                     pika::execution::experimental::sync_wait(panel.read_sender(idx)).get());
-=======
-    CHECK_MATRIX_EQ(TypeUtil::element(idx.get(coord), 26), panel.read(idx).get());
->>>>>>> 347cdda8
 }
 
 TYPED_TEST(PanelTest, AccessTileCol) {
@@ -277,7 +268,7 @@
   matrix::test::set(matrix, [](const auto& index) { return TypeUtil::element(index.get(coord1D), 26); });
 
   Panel<panel_axis, TypeParam, dlaf::Device::CPU> panel(dist, cfg.offset);
-  static_assert(coord1D == decltype(panel)::CoordType, "coord types mismatch");
+  static_assert(coord1D == decltype(panel)::coord, "coord types mismatch");
 
   // if locally there are just incomplete tiles, skip the test (not worth it)
   if (doesThisRankOwnsJustIncomplete<panel_axis>(dist))
@@ -385,14 +376,9 @@
 
     SizeType counter = 0;
     for (SizeType k = head_loc; k < tail_loc; ++k) {
-<<<<<<< HEAD
-      const LocalTileIndex idx(coord1D, k);
+      const LocalTileIndex idx(coord, k);
       dlaf::internal::transformLiftDetach(dlaf::internal::Policy<Backend::MC>(), setTile,
                                           panel.readwrite_sender(idx), counter++);
-=======
-      const LocalTileIndex idx(coord, k);
-      pika::dataflow(pika::unwrapping(setTile), panel(idx), counter++);
->>>>>>> 347cdda8
       const auto& tile = panel.read(idx).get();
       SCOPED_TRACE(message);
       EXPECT_EQ(tile.size(), matrix.read(idx).get().size());
