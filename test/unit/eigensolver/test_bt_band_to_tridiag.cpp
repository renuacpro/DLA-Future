--- conflicted
+++ resolved
@@ -114,14 +114,8 @@
           continue;
 
         const GlobalTileIndex ij_tile = dist.globalTileIndex(ij);
-<<<<<<< HEAD
-        auto tile_v = mat_hh(ij_tile);
         dlaf::internal::transformLiftDetach(dlaf::internal::Policy<dlaf::Backend::MC>(), computeTaus<T>,
-                                            b, k, splitTile(tile_v, {sub_origin, sub_size}));
-=======
-        pika::dataflow(pika::unwrapping(computeTaus<T>), b, k,
-                       splitTile(mat_hh(ij_tile), {sub_origin, sub_size}));
->>>>>>> 8e4483e5
+                                            b, k, splitTile(mat_hh(ij_tile), {sub_origin, sub_size}));
       }
     }
 
